--- conflicted
+++ resolved
@@ -431,7 +431,6 @@
     # assert that values retrieved from saved file match
     assert np.isclose(df_saveAreas.area_m2.sum(), 175768748.40184686)
     assert np.isclose(df_saveAreas.area_m2.mean(), 612434.6634210692)
-<<<<<<< HEAD
     assert np.isclose(df_saveAreas.area_m2.std(), 218353.60307113524)
     assert (len(df_saveAreas) == 287)
     
@@ -440,14 +439,4 @@
     assert np.isclose(df_inRamAreas.area_m2.mean(), 612434.6634210692)
     assert np.isclose(df_inRamAreas.area_m2.std(), 218353.60307113524)
     assert (len(df_inRamAreas) == 287)
-    
-=======
-    assert np.isclose(df_saveAreas.area_m2.std(), 218376.01981464328)
-    assert len(df_saveAreas) == 287
-
-    # assert that values from df stored in variable match
-    assert np.isclose(df_inRamAreas.area_m2.sum(), 175768748.40184686)
-    assert np.isclose(df_inRamAreas.area_m2.mean(), 612434.6634210692)
-    assert np.isclose(df_inRamAreas.area_m2.std(), 218376.01981464328)
-    assert len(df_inRamAreas) == 287
->>>>>>> df80817b
+    