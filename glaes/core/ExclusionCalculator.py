--- conflicted
+++ resolved
@@ -14,6 +14,7 @@
 from .util import GlaesError, glaes_logger
 from .priors import Priors, PriorSource
 
+Areas = namedtuple("Areas", "coordinates geoms")
 Areas = namedtuple("Areas", "coordinates geoms")
 
 ###############################
@@ -2511,6 +2512,9 @@
                 geoms = gk.LocationSet(s._itemCoords, srs=s.srs).asGeom(
                     srs=srs if outputSRS is None else outputSRS
                 )
+                geoms = gk.LocationSet(s._itemCoords, srs=s.srs).asGeom(
+                    srs=srs if outputSRS is None else outputSRS
+                )
 
             gk.vector.createVector(geoms, output=output)
         else:
@@ -2526,10 +2530,7 @@
         threshold=50,
         _voronoiBoundaryPoints=10,
         _voronoiBoundaryPadding=5,
-<<<<<<< HEAD
         maxIteration=10,
-=======
->>>>>>> df80817b
     ):
         if points is None:
             try:
@@ -2551,7 +2552,6 @@
         # Do Voronoi
         from scipy.spatial import Voronoi
 
-<<<<<<< HEAD
         # iterate over voronoi creation until all cells are covered or until max. iteration is reached
         _allcovered = False
         i = 1
@@ -2590,6 +2590,7 @@
                 ]
             )
 
+
             v = Voronoi(pts)
 
             # Create regions
@@ -2625,53 +2626,6 @@
 
         # reduce the (rasterized) voronois to only the eligible areas
         areaMap = areaMap * (s._availability > threshold)
-=======
-        # Add boundary points around the 'good' points so that we get bounded regions for each 'good' point
-        pts = np.concatenate(
-            [
-                points,
-                [
-                    (x, ext.yMin)
-                    for x in np.linspace(ext.xMin, ext.xMax, _voronoiBoundaryPoints)
-                ],
-                [
-                    (x, ext.yMax)
-                    for x in np.linspace(ext.xMin, ext.xMax, _voronoiBoundaryPoints)
-                ],
-                [
-                    (ext.xMin, y)
-                    for y in np.linspace(ext.yMin, ext.yMax, _voronoiBoundaryPoints)
-                ][1:-1],
-                [
-                    (ext.xMax, y)
-                    for y in np.linspace(ext.yMin, ext.yMax, _voronoiBoundaryPoints)
-                ][1:-1],
-            ]
-        )
-
-        v = Voronoi(pts)
-
-        # Create regions
-        geoms = []
-        for reg in v.regions:
-            path = []
-            if -1 in reg or len(reg) == 0:
-                continue
-            for pid in reg:
-                path.append(v.vertices[pid])
-            path.append(v.vertices[reg[0]])
-
-            geoms.append(gk.geom.polygon(path, srs=s.region.srs))
-
-        if not len(geoms) == len(s._itemCoords):
-            raise RuntimeError("Mismatching geometry count")
-
-        # Create a list of geometry from each region WITH availability
-        vec = gk.vector.createVector(geoms, fieldVals={"pid": range(1, len(geoms) + 1)})
-        areaMap = s.region.rasterize(vec, value="pid", dtype=int) * (
-            s._availability > threshold
-        )
->>>>>>> df80817b
 
         geoms = gk.geom.polygonizeMatrix(
             areaMap, bounds=s.region.extent, srs=s.region.srs, flat=True
