name: glaes
channels:
  - conda-forge
dependencies:
<<<<<<< HEAD
  # - python
  # - pytest
  # - pytest-cov
  # - pylint
  # - autopep8
  # - jupyter
  # - notebook
  # - jupyterlab
=======
>>>>>>> e5ea5c37
  - conda-forge::pip
  - conda-forge::matplotlib
  - conda-forge::descartes
  - conda-forge::pandas
<<<<<<< HEAD
  - conda-forge::numpy<1.24
  - conda-forge::scipy
  - conda-forge::scikit-learn
  - conda-forge::geokit>=1.4.0
  - conda-forge::gdal=3.4.*
  - pip:
      - .
=======
  - conda-forge::numpy<=1.24
  - conda-forge::scipy
  - conda-forge::scikit-learn
  - conda-forge::gdal>2.4,<=2.4.4
  - conda-forge::geokit=1.3.0
>>>>>>> e5ea5c37
<|MERGE_RESOLUTION|>--- conflicted
+++ resolved
@@ -2,33 +2,12 @@
 channels:
   - conda-forge
 dependencies:
-<<<<<<< HEAD
-  # - python
-  # - pytest
-  # - pytest-cov
-  # - pylint
-  # - autopep8
-  # - jupyter
-  # - notebook
-  # - jupyterlab
-=======
->>>>>>> e5ea5c37
   - conda-forge::pip
   - conda-forge::matplotlib
   - conda-forge::descartes
   - conda-forge::pandas
-<<<<<<< HEAD
   - conda-forge::numpy<1.24
   - conda-forge::scipy
   - conda-forge::scikit-learn
   - conda-forge::geokit>=1.4.0
-  - conda-forge::gdal=3.4.*
-  - pip:
-      - .
-=======
-  - conda-forge::numpy<=1.24
-  - conda-forge::scipy
-  - conda-forge::scikit-learn
-  - conda-forge::gdal>2.4,<=2.4.4
-  - conda-forge::geokit=1.3.0
->>>>>>> e5ea5c37
+  - conda-forge::gdal=3.4.*