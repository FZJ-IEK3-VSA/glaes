--- conflicted
+++ resolved
@@ -8,11 +8,7 @@
     packages=find_packages(),
     include_package_data=True,
     install_requires=[
-<<<<<<< HEAD
-        "geokit>=1.2.6",
-=======
         "geokit>=1.2.7",
->>>>>>> 5d516d34
         "gdal>2.0.0,<3.0.0",
         "numpy",
         "descartes",
