--- conflicted
+++ resolved
@@ -14,18 +14,8 @@
   - conda-forge::matplotlib
   - conda-forge::descartes
   - conda-forge::pandas
-<<<<<<< HEAD
   - conda-forge::numpy<1.24
   - conda-forge::scipy
   - conda-forge::scikit-learn
   - conda-forge::geokit>=1.4.0
-  - conda-forge::gdal=3.4.*
-  - pip:
-      - -e .
-=======
-  - conda-forge::numpy<=1.24
-  - conda-forge::scipy
-  - conda-forge::scikit-learn
-  - conda-forge::gdal>2.4,<=2.4.4
-  - conda-forge::geokit=1.3.0
->>>>>>> e5ea5c37
+  - conda-forge::gdal=3.4.*